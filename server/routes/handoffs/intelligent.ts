import { Router } from 'express';
import { IntelligentHandoffService } from '../../services/intelligentHandoffService';
import { AIService } from '../../services/aiService';
import { storage } from '../../storage';
import { validateInternalCall, validateConversationId } from './middleware';

const router = Router();
const intelligentHandoffService = new IntelligentHandoffService();

// POST /api/handoffs/intelligent/analyze - Análise inteligente de handoff com IA + dados reais
router.post('/analyze', validateConversationId, async (req, res) => {
  try {
    const { conversationId, messageContent } = req.body;
    
    if (!conversationId || !messageContent) {
      return res.status(400).json({
        error: 'conversationId e messageContent são obrigatórios'
      });
    }

    const aiService = new AIService();
    
    const aiClassification = await aiService.classifyMessage(
      messageContent,
      0,
      conversationId,
      []
    );

    const recommendation = await intelligentHandoffService.analyzeAndRecommendHandoff(
      conversationId,
      messageContent,
      aiClassification
    );

    res.json({
      success: true,
      aiClassification,
      recommendation,
      shouldHandoff: recommendation.confidence > 60,
      intelligentAnalysis: true
    });

  } catch (error) {
    console.error('Erro na análise inteligente de handoff:', error);
    res.status(500).json({
      error: 'Erro interno do servidor',
      details: error instanceof Error ? error.message : 'Erro desconhecido'
    });
  }
});

// POST /api/handoffs/intelligent/execute - Executar handoff inteligente
router.post('/execute', validateInternalCall, validateConversationId, async (req, res) => {
  try {
    const { conversationId, messageContent, type = 'automatic' } = req.body;
    
    if (!conversationId || !messageContent) {
      return res.status(400).json({
        error: 'conversationId e messageContent são obrigatórios'
      });
    }

    const conversation = await storage.getConversation(conversationId);
    if (!conversation) {
      return res.status(404).json({ error: 'Conversa não encontrada' });
    }

    const aiService = new AIService();
    
    const aiClassification = await aiService.classifyMessage(
      messageContent,
      conversation.contactId,
      conversationId,
      []
    );

    const recommendation = await intelligentHandoffService.analyzeAndRecommendHandoff(
      conversationId,
      messageContent,
      aiClassification
    );

    if (recommendation.confidence >= 60) {
      const handoffId = await intelligentHandoffService.executeIntelligentHandoff(
        conversationId,
        recommendation,
        aiClassification,
        type
      );

      try {
<<<<<<< HEAD
        const { unifiedAssignmentService } = await import('../../../services/unifiedAssignmentService');
=======
        const { dealAutomationService } = await import('../../services/dealAutomationService');
>>>>>>> bf434f40
        
        await unifiedAssignmentService.onConversationAssigned(
          conversationId,
          recommendation.teamId || 0,
          type === 'manual' ? 'manual' : 'automatic'
        );
        
      } catch (automationError) {
        console.error('❌ Erro na automação de deal:', automationError);
      }

      res.json({
        success: true,
        handoffCreated: true,
        handoffId,
        recommendation,
        aiClassification,
        message: 'Handoff inteligente executado com sucesso'
      });
    } else {
      res.json({
        success: true,
        handoffCreated: false,
        recommendation,
        message: 'Handoff não necessário - confiança baixa'
      });
    }

  } catch (error) {
    console.error('Erro ao executar handoff inteligente:', error);
    res.status(500).json({
      error: 'Erro interno do servidor',
      details: error instanceof Error ? error.message : 'Erro desconhecido'
    });
  }
});

// GET /api/handoffs/intelligent/team-capacity - Análise de capacidade das equipes
router.get('/team-capacity', async (req, res) => {
  try {
    const teamCapacities = await intelligentHandoffService.analyzeTeamCapacities();
    
    res.json({
      success: true,
      teamCapacities,
      timestamp: new Date().toISOString()
    });
  } catch (error) {
    console.error('Erro ao analisar capacidade das equipes:', error);
    res.status(500).json({
      error: 'Erro interno do servidor'
    });
  }
});

// GET /api/handoffs/intelligent/stats - Estatísticas do sistema inteligente
router.get('/stats', async (req, res) => {
  try {
    const days = parseInt(req.query.days as string) || 7;
    const stats = await intelligentHandoffService.getIntelligentHandoffStats(days);
    
    res.json({
      success: true,
      stats,
      period: `${days} dias`
    });
  } catch (error) {
    console.error('Erro ao obter estatísticas inteligentes:', error);
    res.status(500).json({
      error: 'Erro interno do servidor'
    });
  }
});

export default router; <|MERGE_RESOLUTION|>--- conflicted
+++ resolved
@@ -90,11 +90,7 @@
       );
 
       try {
-<<<<<<< HEAD
         const { unifiedAssignmentService } = await import('../../../services/unifiedAssignmentService');
-=======
-        const { dealAutomationService } = await import('../../services/dealAutomationService');
->>>>>>> bf434f40
         
         await unifiedAssignmentService.onConversationAssigned(
           conversationId,
